--- conflicted
+++ resolved
@@ -152,7 +152,7 @@
 		source.exclude "**/test-output/**"
 		allowlistFile = project.file("src/nohttp/allowlist.lines")
 		def rootPath = file(rootDir).toPath()
-		def projectDirs = allprojects.collect { it.projectDir } + "${rootDir}/buildSrc" + "${rootDir}/framework-docs" 
+		def projectDirs = allprojects.collect { it.projectDir } + "${rootDir}/buildSrc"
 		projectDirs.forEach { dir ->
 			[ 'bin', 'build', 'out', '.settings' ]
 				.collect { rootPath.relativize(new File(dir, it).toPath()) }
@@ -167,18 +167,4 @@
 		maxHeapSize = "1g"
 	}
 
-<<<<<<< HEAD
-}                                         
-=======
-	publishing {
-		publications {
-			mavenJava(MavenPublication) {
-				artifact docsZip
-				artifact schemaZip
-				artifact distZip
-			}
-		}
-	}
-
-}
->>>>>>> deabd669
+}